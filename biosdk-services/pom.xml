--- conflicted
+++ resolved
@@ -24,17 +24,8 @@
         <swagger.version>2.9.2</swagger.version>
 
         <!-- Mosip kernel -->
-<<<<<<< HEAD
         <kernel.biometricsdk.version>1.1.3-rc1</kernel.biometricsdk.version>
         <kernel.logger.logback.version>1.1.3-rc1</kernel.logger.logback.version>
-=======
-        <kernel.bioapi.version>1.1.2</kernel.bioapi.version>
-        <kernel.logger.logback.version>1.1.2</kernel.logger.logback.version>
-        <kernel.core.version>1.1.2</kernel.core.version>
-        <kernel.auth.adapter.version>1.1.2</kernel.auth.adapter.version>
-
-        <sdk.common.version>1.1.2-SNAPSHOT</sdk.common.version>
->>>>>>> 57889d7b
     </properties>
 
     <dependencyManagement>
@@ -97,7 +88,7 @@
         <dependency>
             <groupId>io.mosip.kernel</groupId>
             <artifactId>kernel-biometrics-api</artifactId>
-            <version>${kernel.biometricsdk.version}</version>
+            <version>${kernel.bioapi.version}</version>
         </dependency>
         <dependency>
             <groupId>io.mosip.kernel</groupId>
@@ -105,22 +96,11 @@
             <version>${kernel.logger.logback.version}</version>
         </dependency>
         <dependency>
-            <groupId>io.mosip.kernel</groupId>
-            <artifactId>kernel-core</artifactId>
-            <version>${kernel.core.version}</version>
-        </dependency>
-        <dependency>
-            <groupId>io.mosip.kernel</groupId>
-            <artifactId>kernel-auth-adapter</artifactId>
-            <version>${kernel.auth.adapter.version}</version>
-        </dependency>
-        <dependency>
             <groupId>org.projectlombok</groupId>
             <artifactId>lombok</artifactId>
             <version>${lombok.version}</version>
             <scope>compile</scope>
         </dependency>
-        <!-- testing temphttps://mvnrepository.com/artifact/com.googlecode.json-simple/json-simple -->
         <dependency>
             <groupId>com.googlecode.json-simple</groupId>
             <artifactId>json-simple</artifactId>

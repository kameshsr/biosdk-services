package io.mosip.biosdk.services.impl.spec_1_0;

import static io.mosip.biosdk.services.constants.AppConstants.LOGGER_IDTYPE;
import static io.mosip.biosdk.services.constants.AppConstants.LOGGER_SESSIONID;

import org.springframework.beans.factory.annotation.Autowired;
import org.springframework.beans.factory.annotation.Value;
import org.springframework.stereotype.Component;

import com.google.gson.Gson;
import com.google.gson.GsonBuilder;

import io.mosip.biosdk.services.config.LoggerConfig;
import io.mosip.biosdk.services.constants.ErrorMessages;
import io.mosip.biosdk.services.dto.RequestDto;
import io.mosip.biosdk.services.exceptions.BioSDKException;
import io.mosip.biosdk.services.impl.spec_1_0.dto.request.CheckQualityRequestDto;
import io.mosip.biosdk.services.impl.spec_1_0.dto.request.ConvertFormatRequestDto;
import io.mosip.biosdk.services.impl.spec_1_0.dto.request.ExtractTemplateRequestDto;
import io.mosip.biosdk.services.impl.spec_1_0.dto.request.InitRequestDto;
import io.mosip.biosdk.services.impl.spec_1_0.dto.request.MatchRequestDto;
import io.mosip.biosdk.services.impl.spec_1_0.dto.request.SegmentRequestDto;
import io.mosip.biosdk.services.spi.BioSdkServiceProvider;
import io.mosip.biosdk.services.utils.Utils;
import io.mosip.kernel.biometrics.entities.BiometricRecord;
import io.mosip.kernel.biometrics.model.Response;
import io.mosip.kernel.biometrics.model.SDKInfo;
import io.mosip.kernel.biometrics.spi.IBioApiV2;
import io.mosip.kernel.core.logger.spi.Logger;
<<<<<<< HEAD
import org.springframework.beans.factory.annotation.Autowired;
import org.springframework.beans.factory.annotation.Value;
import org.springframework.stereotype.Component;

import static io.mosip.biosdk.services.constants.AppConstants.LOGGER_IDTYPE;
import static io.mosip.biosdk.services.constants.AppConstants.LOGGER_SESSIONID;
=======
>>>>>>> 3eef0ba9

@Component
public class BioSdkServiceProviderImpl_V_1_0 implements BioSdkServiceProvider {

<<<<<<< HEAD
	private Logger logger = LoggerConfig.logConfig(BioSdkServiceProviderImpl_V_1_0.class);

	private static final String BIOSDK_SERVICE_SPEC_VERSION = "1.0";
	private static final String BIOSDK_SPEC_VERSION = "0.9";
	private static final String publicKey = "";
	private static final String privateKey = "";

	@Autowired
	private IBioApiV2 iBioApi;

	@Autowired
	private Utils serviceUtil;

	private Gson gson = new GsonBuilder().serializeNulls().create();

	@Value("${mosip.biosdk.log-request-response-enabled:false}")
	private boolean isLogRequestResponse;

	@Override
	public String getSpecVersion() {
		return BIOSDK_SERVICE_SPEC_VERSION;
	}

	@Override
	public Object init(RequestDto request) {
		SDKInfo sdkInfo = null;
		String decryptedRequest = decode(request.getRequest());
		logger.debug(LOGGER_SESSIONID, LOGGER_IDTYPE, "init: ", "decoding successful");
		InitRequestDto initRequestDto = gson.fromJson(decryptedRequest, InitRequestDto.class);
		logger.debug(LOGGER_SESSIONID, LOGGER_IDTYPE, "init: ", "json to dto successful");
		try {
			logRequest(initRequestDto);
			sdkInfo = iBioApi.init(initRequestDto.getInitParams());
			logObject(sdkInfo);
		} catch (Throwable e) {
			logger.error(LOGGER_SESSIONID, LOGGER_IDTYPE, "init: ", e.toString() + " " + e.getMessage());
			throw new BioSDKException(ErrorMessages.BIOSDK_LIB_EXCEPTION.toString(),
					ErrorMessages.BIOSDK_LIB_EXCEPTION.getMessage() + ": " + e.getMessage());
		}
		return sdkInfo;
	}

	@Override
	public Object checkQuality(RequestDto request) {
		Response response;
		String decryptedRequest = decode(request.getRequest());
		logger.debug(LOGGER_SESSIONID, LOGGER_IDTYPE, "checkQuality: ", "decoding successful");
		CheckQualityRequestDto checkQualityRequestDto = gson.fromJson(decryptedRequest, CheckQualityRequestDto.class);
		logger.debug(LOGGER_SESSIONID, LOGGER_IDTYPE, "checkQuality: ", "json to dto successful");
		try {
			logRequest(checkQualityRequestDto);
			response = iBioApi.checkQuality(checkQualityRequestDto.getSample(),
					checkQualityRequestDto.getModalitiesToCheck(), checkQualityRequestDto.getFlags());
			logResponse(response);
		} catch (Throwable e) {
			logger.error(LOGGER_SESSIONID, LOGGER_IDTYPE, "checkQuality: ", e.toString() + " " + e.getMessage());
			throw new BioSDKException(ErrorMessages.BIOSDK_LIB_EXCEPTION.toString(),
					ErrorMessages.BIOSDK_LIB_EXCEPTION.getMessage() + ": " + e.toString() + " " + e.getMessage());
		}
		return response;
	}

	@Override
	public Object match(RequestDto request) {
		Response response;
		String decryptedRequest = decode(request.getRequest());
		logger.debug(LOGGER_SESSIONID, LOGGER_IDTYPE, "match: ", "decoding successful");
		MatchRequestDto matchRequestDto = gson.fromJson(decryptedRequest, MatchRequestDto.class);
		logger.debug(LOGGER_SESSIONID, LOGGER_IDTYPE, "match: ", "json to dto successful");
		try {
			logRequest(matchRequestDto);
			response = iBioApi.match(matchRequestDto.getSample(), matchRequestDto.getGallery(),
					matchRequestDto.getModalitiesToMatch(), matchRequestDto.getFlags());
			logResponse(response);
		} catch (Throwable e) {
			logger.error(LOGGER_SESSIONID, LOGGER_IDTYPE, "match: ", e.toString() + " " + e.getMessage());
			throw new BioSDKException(ErrorMessages.BIOSDK_LIB_EXCEPTION.toString(),
					ErrorMessages.BIOSDK_LIB_EXCEPTION.getMessage() + ": " + e.toString() + " " + e.getMessage());
		}
		return response;
	}

	@Override
	public Object extractTemplate(RequestDto request) {
		Response response;
		String decryptedRequest = decode(request.getRequest());
		logger.debug(LOGGER_SESSIONID, LOGGER_IDTYPE, "extractTemplate: ", "decoding successful");
		ExtractTemplateRequestDto extractTemplateRequestDto = gson.fromJson(decryptedRequest,
				ExtractTemplateRequestDto.class);
		logger.debug(LOGGER_SESSIONID, LOGGER_IDTYPE, "extractTemplate: ", "json to dto successful");
		try {
			logRequest(extractTemplateRequestDto);
			response = iBioApi.extractTemplate(extractTemplateRequestDto.getSample(),
					extractTemplateRequestDto.getModalitiesToExtract(), extractTemplateRequestDto.getFlags());
			logResponse(response);
		} catch (Throwable e) {
			logger.error(LOGGER_SESSIONID, LOGGER_IDTYPE, "extractTemplate: ", e.toString() + " " + e.getMessage());
			throw new BioSDKException(ErrorMessages.BIOSDK_LIB_EXCEPTION.toString(),
					ErrorMessages.BIOSDK_LIB_EXCEPTION.getMessage() + ": " + e.toString() + " " + e.getMessage());
		}
		return response;
	}

	@Override
	public Object segment(RequestDto request) {
		Response response;
		String decryptedRequest = decode(request.getRequest());
		logger.debug(LOGGER_SESSIONID, LOGGER_IDTYPE, "segment: ", "decoding successful");
		SegmentRequestDto segmentRequestDto = gson.fromJson(decryptedRequest, SegmentRequestDto.class);
		logger.debug(LOGGER_SESSIONID, LOGGER_IDTYPE, "segment: ", "json to dto successful");
		try {
			logRequest(segmentRequestDto);
			response = iBioApi.segment(segmentRequestDto.getSample(), segmentRequestDto.getModalitiesToSegment(),
					segmentRequestDto.getFlags());
			logResponse(response);
		} catch (Throwable e) {
			logger.error(LOGGER_SESSIONID, LOGGER_IDTYPE, "segment: ", e.toString() + " " + e.getMessage());
			throw new BioSDKException(ErrorMessages.BIOSDK_LIB_EXCEPTION.toString(),
					ErrorMessages.BIOSDK_LIB_EXCEPTION.getMessage() + ": " + e.toString() + " " + e.getMessage());
		}
		return response;
	}

	@Override
	public Object convertFormat(RequestDto request) {
		Response response;
		String decryptedRequest = decode(request.getRequest());
		logger.debug(LOGGER_SESSIONID, LOGGER_IDTYPE, "convertFormat: ", "decoding successful");
		ConvertFormatRequestDto convertFormatRequestDto = gson.fromJson(decryptedRequest,
				ConvertFormatRequestDto.class);
		logger.debug(LOGGER_SESSIONID, LOGGER_IDTYPE, "convertFormat: ", "json to dto successful");
		try {
			logRequest(convertFormatRequestDto);
			response = iBioApi.convertFormatV2(convertFormatRequestDto.getSample(),
					convertFormatRequestDto.getSourceFormat(), convertFormatRequestDto.getTargetFormat(),
					convertFormatRequestDto.getSourceParams(), convertFormatRequestDto.getTargetParams(),
					convertFormatRequestDto.getModalitiesToConvert());
			logResponse(response);
		} catch (Throwable e) {
			logger.error(LOGGER_SESSIONID, LOGGER_IDTYPE, "convertFormat: ", e.toString() + " " + e.getMessage());
			throw new BioSDKException(ErrorMessages.BIOSDK_LIB_EXCEPTION.toString(),
					ErrorMessages.BIOSDK_LIB_EXCEPTION.getMessage() + ": " + e.toString() + " " + e.getMessage());
		}
		return response;
	}

	private void logRequest(ExtractTemplateRequestDto extractTemplateRequestDto) {
		if (isLogRequestResponse) {
			logger.debug("REQUEST: " + serviceUtil.toString(extractTemplateRequestDto));
		}
	}

	private void logRequest(MatchRequestDto matchRequestDto) {
		if (isLogRequestResponse) {
			logger.debug("REQUEST: " + serviceUtil.toString(matchRequestDto));
		}
	}

	private void logRequest(InitRequestDto initRequestDto) {
		if (isLogRequestResponse) {
			logger.debug("REQUEST: " + serviceUtil.toString(initRequestDto));
		}
	}

	private void logRequest(CheckQualityRequestDto checkQualityRequestDto) {
		if (isLogRequestResponse) {
			logger.debug("REQUEST: " + serviceUtil.toString(checkQualityRequestDto));
		}
	}

	private void logRequest(SegmentRequestDto segmentRequestDto) {
		if (isLogRequestResponse) {
			logger.debug("REQUEST: " + serviceUtil.toString(segmentRequestDto));
		}
	}

	private void logRequest(ConvertFormatRequestDto convertFormatRequestDto) {
		if (isLogRequestResponse) {
			logger.debug("REQUEST: " + serviceUtil.toString(convertFormatRequestDto));
		}
	}

	private <T> void logObject(T response) {
		if (isLogRequestResponse) {
			logger.debug(response.getClass() + ": " + gson.toJson(response));
		}
	}

	private void logResponse(Response response) {
		if (isLogRequestResponse) {
			Object resp = response.getResponse();
			if (resp instanceof BiometricRecord) {
				BiometricRecord biometricRecord = (BiometricRecord) resp;
				logBiometricRecord("Response BiometricRecord: ", biometricRecord);
			} else {
				logger.debug("Response: " + gson.toJson(resp));
			}
		}
	}

	private void logBiometricRecord(String prefix, BiometricRecord biometricRecord) {
		if (isLogRequestResponse) {
			logger.debug(prefix + serviceUtil.toString(biometricRecord));
		}
	}

	private String decode(String data) {
		try {
			return Utils.base64Decode(data);
		} catch (RuntimeException e) {
			logger.error(LOGGER_SESSIONID, LOGGER_IDTYPE, ErrorMessages.INVALID_REQUEST_BODY.toString(),
					e.toString() + " " + e.getMessage());
			throw new BioSDKException(ErrorMessages.INVALID_REQUEST_BODY.toString(),
					ErrorMessages.INVALID_REQUEST_BODY.getMessage() + ": " + e.toString() + " " + e.getMessage());
		}
	}
=======
    private Logger logger = LoggerConfig.logConfig(BioSdkServiceProviderImpl_V_1_0.class);

    private static final String BIOSDK_SERVICE_SPEC_VERSION = "1.0";
    private static final String BIOSDK_SPEC_VERSION = "0.9";
    private static final String publicKey = "";
    private static final String privateKey = "";

    @Autowired
    private IBioApiV2 iBioApi;

    @Autowired
    private Utils utils;

    private Gson gson = new GsonBuilder().serializeNulls().create();
    
    @Value("${mosip.biosdk.log-request-response-enabled:false}")
    private boolean isLogRequestResponse;

    @Override
    public String getSpecVersion() {
        return BIOSDK_SERVICE_SPEC_VERSION;
    }

    @Override
    public Object init(RequestDto request){
        SDKInfo sdkInfo = null;
        String decryptedRequest = decode(request.getRequest());
        logger.debug(LOGGER_SESSIONID, LOGGER_IDTYPE,"init: ", "decoding successful");
        InitRequestDto initRequestDto = gson.fromJson(decryptedRequest, InitRequestDto.class);
        logger.debug(LOGGER_SESSIONID, LOGGER_IDTYPE,"init: ", "json to dto successful");
        try {
        	logRequest(initRequestDto);
            sdkInfo = iBioApi.init(initRequestDto.getInitParams());
            logObject(sdkInfo);
        } catch (Throwable e){
            logger.error(LOGGER_SESSIONID, LOGGER_IDTYPE,"init: ", e.toString()+" "+e.getMessage());
            throw new BioSDKException(ErrorMessages.BIOSDK_LIB_EXCEPTION.toString(), ErrorMessages.BIOSDK_LIB_EXCEPTION.getMessage()+": "+e.getMessage());
        }
        return sdkInfo;
    }

	@Override
    public Object checkQuality(RequestDto request) {
        Response response;
        String decryptedRequest = decode(request.getRequest());
        logger.debug(LOGGER_SESSIONID, LOGGER_IDTYPE,"checkQuality: ", "decoding successful");
        CheckQualityRequestDto checkQualityRequestDto = gson.fromJson(decryptedRequest, CheckQualityRequestDto.class);
        logger.debug(LOGGER_SESSIONID, LOGGER_IDTYPE,"checkQuality: ", "json to dto successful");
        try {
        	logRequest(checkQualityRequestDto);
            response = iBioApi.checkQuality(
                    checkQualityRequestDto.getSample(),
                    checkQualityRequestDto.getModalitiesToCheck(),
                    checkQualityRequestDto.getFlags()
            );
            logResponse(response);
        } catch (Throwable e){
            logger.error(LOGGER_SESSIONID, LOGGER_IDTYPE,"checkQuality: ", e.toString()+" "+e.getMessage());
            throw new BioSDKException(ErrorMessages.BIOSDK_LIB_EXCEPTION.toString(), ErrorMessages.BIOSDK_LIB_EXCEPTION.getMessage()+": "+e.toString()+" "+e.getMessage());
        }
        return response;
    }

    @Override
    public Object match(RequestDto request) {
        Response response;
        String decryptedRequest = decode(request.getRequest());
        logger.debug(LOGGER_SESSIONID, LOGGER_IDTYPE,"match: ", "decoding successful");
        MatchRequestDto matchRequestDto = gson.fromJson(decryptedRequest, MatchRequestDto.class);
        logger.debug(LOGGER_SESSIONID, LOGGER_IDTYPE,"match: ", "json to dto successful");
        try {
        	logRequest(matchRequestDto);
            response = iBioApi.match(
                    matchRequestDto.getSample(),
                    matchRequestDto.getGallery(),
                    matchRequestDto.getModalitiesToMatch(),
                    matchRequestDto.getFlags()
            );
            logResponse(response);
        } catch (Throwable e){
            logger.error(LOGGER_SESSIONID, LOGGER_IDTYPE,"match: ", e.toString()+" "+e.getMessage());
            throw new BioSDKException(ErrorMessages.BIOSDK_LIB_EXCEPTION.toString(), ErrorMessages.BIOSDK_LIB_EXCEPTION.getMessage()+": "+e.toString()+" "+e.getMessage());
        }
        return response;
    }

    @Override
    public Object extractTemplate(RequestDto request) {
        Response response;
        String decryptedRequest = decode(request.getRequest());
        logger.debug(LOGGER_SESSIONID, LOGGER_IDTYPE,"extractTemplate: ", "decoding successful");
        ExtractTemplateRequestDto extractTemplateRequestDto = gson.fromJson(decryptedRequest, ExtractTemplateRequestDto.class);
        logger.debug(LOGGER_SESSIONID, LOGGER_IDTYPE,"extractTemplate: ", "json to dto successful");
        try {
        	logRequest(extractTemplateRequestDto);
            response = iBioApi.extractTemplate(
                    extractTemplateRequestDto.getSample(),
                    extractTemplateRequestDto.getModalitiesToExtract(),
                    extractTemplateRequestDto.getFlags()
            );
            logResponse(response);
        } catch (Throwable e){
            logger.error(LOGGER_SESSIONID, LOGGER_IDTYPE,"extractTemplate: ", e.toString()+" "+e.getMessage());
            throw new BioSDKException(ErrorMessages.BIOSDK_LIB_EXCEPTION.toString(), ErrorMessages.BIOSDK_LIB_EXCEPTION.getMessage()+": "+e.toString()+" "+e.getMessage());
        }
        return response;
    }

	@Override
    public Object segment(RequestDto request) {
        Response response;
        String decryptedRequest = decode(request.getRequest());
        logger.debug(LOGGER_SESSIONID, LOGGER_IDTYPE,"segment: ", "decoding successful");
        SegmentRequestDto segmentRequestDto = gson.fromJson(decryptedRequest, SegmentRequestDto.class);
        logger.debug(LOGGER_SESSIONID, LOGGER_IDTYPE,"segment: ", "json to dto successful");
        try {
        	logRequest(segmentRequestDto);
            response = iBioApi.segment(
                    segmentRequestDto.getSample(),
                    segmentRequestDto.getModalitiesToSegment(),
                    segmentRequestDto.getFlags()
            );
            logResponse(response);
        } catch (Throwable e){
            logger.error(LOGGER_SESSIONID, LOGGER_IDTYPE,"segment: ", e.toString()+" "+e.getMessage());
            throw new BioSDKException(ErrorMessages.BIOSDK_LIB_EXCEPTION.toString(), ErrorMessages.BIOSDK_LIB_EXCEPTION.getMessage()+": "+e.toString()+" "+e.getMessage());
        }
        return response;
    }

	@Override
    public Object convertFormat(RequestDto request) {
    	Response response;
        String decryptedRequest = decode(request.getRequest());
        logger.debug(LOGGER_SESSIONID, LOGGER_IDTYPE,"convertFormat: ", "decoding successful");
        ConvertFormatRequestDto convertFormatRequestDto = gson.fromJson(decryptedRequest, ConvertFormatRequestDto.class);
        logger.debug(LOGGER_SESSIONID, LOGGER_IDTYPE,"convertFormat: ", "json to dto successful");
        try {
        	logRequest(convertFormatRequestDto);
        	response = iBioApi.convertFormatV2(
                    convertFormatRequestDto.getSample(),
                    convertFormatRequestDto.getSourceFormat(),
                    convertFormatRequestDto.getTargetFormat(),
                    convertFormatRequestDto.getSourceParams(),
                    convertFormatRequestDto.getTargetParams(),
                    convertFormatRequestDto.getModalitiesToConvert()
            );
        	logResponse(response);
        } catch (Throwable e){
            logger.error(LOGGER_SESSIONID, LOGGER_IDTYPE,"convertFormat: ", e.toString()+" "+e.getMessage());
            throw new BioSDKException(ErrorMessages.BIOSDK_LIB_EXCEPTION.toString(), ErrorMessages.BIOSDK_LIB_EXCEPTION.getMessage()+": "+e.toString()+" "+e.getMessage());
        }
        return response;
    }

	private void logRequest(ExtractTemplateRequestDto extractTemplateRequestDto) {
		if(isLogRequestResponse) {
			logger.debug("REQUEST: " + utils.toString(extractTemplateRequestDto));
		}
	}
    
    private void logRequest(MatchRequestDto matchRequestDto) {
		if(isLogRequestResponse) {
			logger.debug("REQUEST: " + utils.toString(matchRequestDto));
		}
	}
    
    private void logRequest(InitRequestDto initRequestDto) {
    	if(isLogRequestResponse) {
			logger.debug("REQUEST: " + utils.toString(initRequestDto));
		}		
	}
    
    private void logRequest(CheckQualityRequestDto checkQualityRequestDto) {
		if(isLogRequestResponse) {
			logger.debug("REQUEST: " + utils.toString(checkQualityRequestDto));
		}
	}
    
    private void logRequest(SegmentRequestDto segmentRequestDto) {
    	if(isLogRequestResponse) {
			logger.debug("REQUEST: " + utils.toString(segmentRequestDto));
		}		
	}
    
    private void logRequest(ConvertFormatRequestDto convertFormatRequestDto) {
    	if(isLogRequestResponse) {
			logger.debug("REQUEST: " + utils.toString(convertFormatRequestDto));
		}			
	}
    
    private <T> void logObject(T response) {
    	if(isLogRequestResponse) {
			logger.debug(response.getClass() + ": " + gson.toJson(response));
    	}
	}
    
    private void logResponse(Response response) {
    	if(isLogRequestResponse) {
    		Object resp = response.getResponse();
    		if(resp instanceof  BiometricRecord) {
				BiometricRecord biometricRecord = (BiometricRecord) resp;
    			logBiometricRecord("Response BiometricRecord: ", biometricRecord);
    		} else {
    			logger.debug("Response: " + gson.toJson(resp));
    		}
    	}
	}
    
    private void logBiometricRecord(String prefix, BiometricRecord biometricRecord) {
    	if(isLogRequestResponse) {
			logger.debug(prefix + utils.toString(biometricRecord));
    	}
	}

    private String decode(String data){
        try {
            return Utils.base64Decode(data);
        } catch (RuntimeException e){
            logger.error(LOGGER_SESSIONID, LOGGER_IDTYPE,ErrorMessages.INVALID_REQUEST_BODY.toString(), e.toString()+" "+e.getMessage());
            throw new BioSDKException(ErrorMessages.INVALID_REQUEST_BODY.toString(), ErrorMessages.INVALID_REQUEST_BODY.getMessage()+": "+e.toString()+" "+e.getMessage());
        }
    }
>>>>>>> 3eef0ba9
}<|MERGE_RESOLUTION|>--- conflicted
+++ resolved
@@ -27,237 +27,16 @@
 import io.mosip.kernel.biometrics.model.SDKInfo;
 import io.mosip.kernel.biometrics.spi.IBioApiV2;
 import io.mosip.kernel.core.logger.spi.Logger;
-<<<<<<< HEAD
 import org.springframework.beans.factory.annotation.Autowired;
 import org.springframework.beans.factory.annotation.Value;
 import org.springframework.stereotype.Component;
 
 import static io.mosip.biosdk.services.constants.AppConstants.LOGGER_IDTYPE;
 import static io.mosip.biosdk.services.constants.AppConstants.LOGGER_SESSIONID;
-=======
->>>>>>> 3eef0ba9
 
 @Component
 public class BioSdkServiceProviderImpl_V_1_0 implements BioSdkServiceProvider {
 
-<<<<<<< HEAD
-	private Logger logger = LoggerConfig.logConfig(BioSdkServiceProviderImpl_V_1_0.class);
-
-	private static final String BIOSDK_SERVICE_SPEC_VERSION = "1.0";
-	private static final String BIOSDK_SPEC_VERSION = "0.9";
-	private static final String publicKey = "";
-	private static final String privateKey = "";
-
-	@Autowired
-	private IBioApiV2 iBioApi;
-
-	@Autowired
-	private Utils serviceUtil;
-
-	private Gson gson = new GsonBuilder().serializeNulls().create();
-
-	@Value("${mosip.biosdk.log-request-response-enabled:false}")
-	private boolean isLogRequestResponse;
-
-	@Override
-	public String getSpecVersion() {
-		return BIOSDK_SERVICE_SPEC_VERSION;
-	}
-
-	@Override
-	public Object init(RequestDto request) {
-		SDKInfo sdkInfo = null;
-		String decryptedRequest = decode(request.getRequest());
-		logger.debug(LOGGER_SESSIONID, LOGGER_IDTYPE, "init: ", "decoding successful");
-		InitRequestDto initRequestDto = gson.fromJson(decryptedRequest, InitRequestDto.class);
-		logger.debug(LOGGER_SESSIONID, LOGGER_IDTYPE, "init: ", "json to dto successful");
-		try {
-			logRequest(initRequestDto);
-			sdkInfo = iBioApi.init(initRequestDto.getInitParams());
-			logObject(sdkInfo);
-		} catch (Throwable e) {
-			logger.error(LOGGER_SESSIONID, LOGGER_IDTYPE, "init: ", e.toString() + " " + e.getMessage());
-			throw new BioSDKException(ErrorMessages.BIOSDK_LIB_EXCEPTION.toString(),
-					ErrorMessages.BIOSDK_LIB_EXCEPTION.getMessage() + ": " + e.getMessage());
-		}
-		return sdkInfo;
-	}
-
-	@Override
-	public Object checkQuality(RequestDto request) {
-		Response response;
-		String decryptedRequest = decode(request.getRequest());
-		logger.debug(LOGGER_SESSIONID, LOGGER_IDTYPE, "checkQuality: ", "decoding successful");
-		CheckQualityRequestDto checkQualityRequestDto = gson.fromJson(decryptedRequest, CheckQualityRequestDto.class);
-		logger.debug(LOGGER_SESSIONID, LOGGER_IDTYPE, "checkQuality: ", "json to dto successful");
-		try {
-			logRequest(checkQualityRequestDto);
-			response = iBioApi.checkQuality(checkQualityRequestDto.getSample(),
-					checkQualityRequestDto.getModalitiesToCheck(), checkQualityRequestDto.getFlags());
-			logResponse(response);
-		} catch (Throwable e) {
-			logger.error(LOGGER_SESSIONID, LOGGER_IDTYPE, "checkQuality: ", e.toString() + " " + e.getMessage());
-			throw new BioSDKException(ErrorMessages.BIOSDK_LIB_EXCEPTION.toString(),
-					ErrorMessages.BIOSDK_LIB_EXCEPTION.getMessage() + ": " + e.toString() + " " + e.getMessage());
-		}
-		return response;
-	}
-
-	@Override
-	public Object match(RequestDto request) {
-		Response response;
-		String decryptedRequest = decode(request.getRequest());
-		logger.debug(LOGGER_SESSIONID, LOGGER_IDTYPE, "match: ", "decoding successful");
-		MatchRequestDto matchRequestDto = gson.fromJson(decryptedRequest, MatchRequestDto.class);
-		logger.debug(LOGGER_SESSIONID, LOGGER_IDTYPE, "match: ", "json to dto successful");
-		try {
-			logRequest(matchRequestDto);
-			response = iBioApi.match(matchRequestDto.getSample(), matchRequestDto.getGallery(),
-					matchRequestDto.getModalitiesToMatch(), matchRequestDto.getFlags());
-			logResponse(response);
-		} catch (Throwable e) {
-			logger.error(LOGGER_SESSIONID, LOGGER_IDTYPE, "match: ", e.toString() + " " + e.getMessage());
-			throw new BioSDKException(ErrorMessages.BIOSDK_LIB_EXCEPTION.toString(),
-					ErrorMessages.BIOSDK_LIB_EXCEPTION.getMessage() + ": " + e.toString() + " " + e.getMessage());
-		}
-		return response;
-	}
-
-	@Override
-	public Object extractTemplate(RequestDto request) {
-		Response response;
-		String decryptedRequest = decode(request.getRequest());
-		logger.debug(LOGGER_SESSIONID, LOGGER_IDTYPE, "extractTemplate: ", "decoding successful");
-		ExtractTemplateRequestDto extractTemplateRequestDto = gson.fromJson(decryptedRequest,
-				ExtractTemplateRequestDto.class);
-		logger.debug(LOGGER_SESSIONID, LOGGER_IDTYPE, "extractTemplate: ", "json to dto successful");
-		try {
-			logRequest(extractTemplateRequestDto);
-			response = iBioApi.extractTemplate(extractTemplateRequestDto.getSample(),
-					extractTemplateRequestDto.getModalitiesToExtract(), extractTemplateRequestDto.getFlags());
-			logResponse(response);
-		} catch (Throwable e) {
-			logger.error(LOGGER_SESSIONID, LOGGER_IDTYPE, "extractTemplate: ", e.toString() + " " + e.getMessage());
-			throw new BioSDKException(ErrorMessages.BIOSDK_LIB_EXCEPTION.toString(),
-					ErrorMessages.BIOSDK_LIB_EXCEPTION.getMessage() + ": " + e.toString() + " " + e.getMessage());
-		}
-		return response;
-	}
-
-	@Override
-	public Object segment(RequestDto request) {
-		Response response;
-		String decryptedRequest = decode(request.getRequest());
-		logger.debug(LOGGER_SESSIONID, LOGGER_IDTYPE, "segment: ", "decoding successful");
-		SegmentRequestDto segmentRequestDto = gson.fromJson(decryptedRequest, SegmentRequestDto.class);
-		logger.debug(LOGGER_SESSIONID, LOGGER_IDTYPE, "segment: ", "json to dto successful");
-		try {
-			logRequest(segmentRequestDto);
-			response = iBioApi.segment(segmentRequestDto.getSample(), segmentRequestDto.getModalitiesToSegment(),
-					segmentRequestDto.getFlags());
-			logResponse(response);
-		} catch (Throwable e) {
-			logger.error(LOGGER_SESSIONID, LOGGER_IDTYPE, "segment: ", e.toString() + " " + e.getMessage());
-			throw new BioSDKException(ErrorMessages.BIOSDK_LIB_EXCEPTION.toString(),
-					ErrorMessages.BIOSDK_LIB_EXCEPTION.getMessage() + ": " + e.toString() + " " + e.getMessage());
-		}
-		return response;
-	}
-
-	@Override
-	public Object convertFormat(RequestDto request) {
-		Response response;
-		String decryptedRequest = decode(request.getRequest());
-		logger.debug(LOGGER_SESSIONID, LOGGER_IDTYPE, "convertFormat: ", "decoding successful");
-		ConvertFormatRequestDto convertFormatRequestDto = gson.fromJson(decryptedRequest,
-				ConvertFormatRequestDto.class);
-		logger.debug(LOGGER_SESSIONID, LOGGER_IDTYPE, "convertFormat: ", "json to dto successful");
-		try {
-			logRequest(convertFormatRequestDto);
-			response = iBioApi.convertFormatV2(convertFormatRequestDto.getSample(),
-					convertFormatRequestDto.getSourceFormat(), convertFormatRequestDto.getTargetFormat(),
-					convertFormatRequestDto.getSourceParams(), convertFormatRequestDto.getTargetParams(),
-					convertFormatRequestDto.getModalitiesToConvert());
-			logResponse(response);
-		} catch (Throwable e) {
-			logger.error(LOGGER_SESSIONID, LOGGER_IDTYPE, "convertFormat: ", e.toString() + " " + e.getMessage());
-			throw new BioSDKException(ErrorMessages.BIOSDK_LIB_EXCEPTION.toString(),
-					ErrorMessages.BIOSDK_LIB_EXCEPTION.getMessage() + ": " + e.toString() + " " + e.getMessage());
-		}
-		return response;
-	}
-
-	private void logRequest(ExtractTemplateRequestDto extractTemplateRequestDto) {
-		if (isLogRequestResponse) {
-			logger.debug("REQUEST: " + serviceUtil.toString(extractTemplateRequestDto));
-		}
-	}
-
-	private void logRequest(MatchRequestDto matchRequestDto) {
-		if (isLogRequestResponse) {
-			logger.debug("REQUEST: " + serviceUtil.toString(matchRequestDto));
-		}
-	}
-
-	private void logRequest(InitRequestDto initRequestDto) {
-		if (isLogRequestResponse) {
-			logger.debug("REQUEST: " + serviceUtil.toString(initRequestDto));
-		}
-	}
-
-	private void logRequest(CheckQualityRequestDto checkQualityRequestDto) {
-		if (isLogRequestResponse) {
-			logger.debug("REQUEST: " + serviceUtil.toString(checkQualityRequestDto));
-		}
-	}
-
-	private void logRequest(SegmentRequestDto segmentRequestDto) {
-		if (isLogRequestResponse) {
-			logger.debug("REQUEST: " + serviceUtil.toString(segmentRequestDto));
-		}
-	}
-
-	private void logRequest(ConvertFormatRequestDto convertFormatRequestDto) {
-		if (isLogRequestResponse) {
-			logger.debug("REQUEST: " + serviceUtil.toString(convertFormatRequestDto));
-		}
-	}
-
-	private <T> void logObject(T response) {
-		if (isLogRequestResponse) {
-			logger.debug(response.getClass() + ": " + gson.toJson(response));
-		}
-	}
-
-	private void logResponse(Response response) {
-		if (isLogRequestResponse) {
-			Object resp = response.getResponse();
-			if (resp instanceof BiometricRecord) {
-				BiometricRecord biometricRecord = (BiometricRecord) resp;
-				logBiometricRecord("Response BiometricRecord: ", biometricRecord);
-			} else {
-				logger.debug("Response: " + gson.toJson(resp));
-			}
-		}
-	}
-
-	private void logBiometricRecord(String prefix, BiometricRecord biometricRecord) {
-		if (isLogRequestResponse) {
-			logger.debug(prefix + serviceUtil.toString(biometricRecord));
-		}
-	}
-
-	private String decode(String data) {
-		try {
-			return Utils.base64Decode(data);
-		} catch (RuntimeException e) {
-			logger.error(LOGGER_SESSIONID, LOGGER_IDTYPE, ErrorMessages.INVALID_REQUEST_BODY.toString(),
-					e.toString() + " " + e.getMessage());
-			throw new BioSDKException(ErrorMessages.INVALID_REQUEST_BODY.toString(),
-					ErrorMessages.INVALID_REQUEST_BODY.getMessage() + ": " + e.toString() + " " + e.getMessage());
-		}
-	}
-=======
     private Logger logger = LoggerConfig.logConfig(BioSdkServiceProviderImpl_V_1_0.class);
 
     private static final String BIOSDK_SERVICE_SPEC_VERSION = "1.0";
@@ -269,7 +48,7 @@
     private IBioApiV2 iBioApi;
 
     @Autowired
-    private Utils utils;
+    private Utils serviceUtil;
 
     private Gson gson = new GsonBuilder().serializeNulls().create();
     
@@ -415,37 +194,37 @@
 
 	private void logRequest(ExtractTemplateRequestDto extractTemplateRequestDto) {
 		if(isLogRequestResponse) {
-			logger.debug("REQUEST: " + utils.toString(extractTemplateRequestDto));
+			logger.debug("REQUEST: " + serviceUtil.toString(extractTemplateRequestDto));
 		}
 	}
     
     private void logRequest(MatchRequestDto matchRequestDto) {
 		if(isLogRequestResponse) {
-			logger.debug("REQUEST: " + utils.toString(matchRequestDto));
+			logger.debug("REQUEST: " + serviceUtil.toString(matchRequestDto));
 		}
 	}
     
     private void logRequest(InitRequestDto initRequestDto) {
     	if(isLogRequestResponse) {
-			logger.debug("REQUEST: " + utils.toString(initRequestDto));
+			logger.debug("REQUEST: " + serviceUtil.toString(initRequestDto));
 		}		
 	}
     
     private void logRequest(CheckQualityRequestDto checkQualityRequestDto) {
 		if(isLogRequestResponse) {
-			logger.debug("REQUEST: " + utils.toString(checkQualityRequestDto));
+			logger.debug("REQUEST: " + serviceUtil.toString(checkQualityRequestDto));
 		}
 	}
     
     private void logRequest(SegmentRequestDto segmentRequestDto) {
     	if(isLogRequestResponse) {
-			logger.debug("REQUEST: " + utils.toString(segmentRequestDto));
+			logger.debug("REQUEST: " + serviceUtil.toString(segmentRequestDto));
 		}		
 	}
     
     private void logRequest(ConvertFormatRequestDto convertFormatRequestDto) {
     	if(isLogRequestResponse) {
-			logger.debug("REQUEST: " + utils.toString(convertFormatRequestDto));
+			logger.debug("REQUEST: " + serviceUtil.toString(convertFormatRequestDto));
 		}			
 	}
     
@@ -469,7 +248,7 @@
     
     private void logBiometricRecord(String prefix, BiometricRecord biometricRecord) {
     	if(isLogRequestResponse) {
-			logger.debug(prefix + utils.toString(biometricRecord));
+			logger.debug(prefix + serviceUtil.toString(biometricRecord));
     	}
 	}
 
@@ -481,5 +260,4 @@
             throw new BioSDKException(ErrorMessages.INVALID_REQUEST_BODY.toString(), ErrorMessages.INVALID_REQUEST_BODY.getMessage()+": "+e.toString()+" "+e.getMessage());
         }
     }
->>>>>>> 3eef0ba9
 }
--- conflicted
+++ resolved
@@ -1,198 +1,197 @@
-<<<<<<< HEAD
-FROM openjdk:11
-
-# can be passed during Docker build as build time environment for github branch to pickup configuration from.
-ARG spring_config_label
-
-# can be passed during Docker build as build time environment for spring profiles active 
-ARG active_profile
-
-# can be passed during Docker build as build time environment for config server URL
-ARG spring_config_url
-
-# can be passed during Docker build as build time environment for application name
-ARG spring_application_name
-
-# can be passed during Docker build as build time environment for config name
-ARG spring_cloud_config_name
-
-# can be passed during Docker build as build time environment for context path
-ARG server_servlet_context
-
-# environment variable to pass github branch to pickup configuration from, at docker runtime
-ENV spring_config_label_env=${spring_config_label}
-
-# environment variable to pass active profile such as DEV, QA etc at docker runtime
-ENV active_profile_env=${active_profile}
-
-# environment variable to pass spring configuration url, at docker runtime
-ENV spring_config_url_env=${spring_config_url}
-
-# environment variable to pass spring application name, at docker runtime
-ENV spring_application_name_env=${spring_application_name}
-
-# environment variable to pass spring config name, at docker runtime
-ENV spring_cloud_config_name_env=${spring_cloud_config_name}
-
-# environment variable to pass spring context path , at docker runtime
-ENV server_servlet_context_env=${server_servlet_context}
-
-ARG biosdk_zip_url
-
-ENV biosdk_zip_file_path=${biosdk_zip_url}
-
-ARG biosdk_local_dir=biosdk-client
-
-ENV biosdk_local_dir_name=${biosdk_local_dir}
-
-ARG sdk_impl
-
-ARG service_context=/biosdk-service
-
-ENV service_context_env=${service_context}
-
-#ENV biosdk_zip_url=$biosdk_zip_url
-ENV biosdk_bioapi_impl=${sdk_impl}
-
-# can be passed during Docker build as build time environment for github branch to pickup configuration from.
-ARG container_user=mosip
-
-# can be passed during Docker build as build time environment for github branch to pickup configuration from.
-ARG container_user_group=mosip
-
-# can be passed during Docker build as build time environment for github branch to pickup configuration from.
-ARG container_user_uid=1001
-
-# can be passed during Docker build as build time environment for github branch to pickup configuration from.
-ARG container_user_gid=1001
-
-# install packages and create user
-RUN apt-get -y update \
-&& apt-get install -y unzip sudo\
-&& groupadd -g ${container_user_gid} ${container_user_group} \
-&& useradd -u ${container_user_uid} -g ${container_user_group} -s /bin/sh -m ${container_user}
-
-# set working directory for the user
-WORKDIR /home/${container_user}
-
-ENV work_dir=/home/${container_user}
-
-ARG loader_path=${work_dir}/additional_jars/
-
-RUN mkdir -p ${loader_path}
-
-ENV loader_path_env=${loader_path}
-
-ARG logging_level_root=INFO
-
-ENV logging_level_root_env=${logging_level_root}
-
-ADD ./target/biosdk-services-*.jar biosdk-services.jar
-
-ADD ./configure_biosdk.sh configure_biosdk.sh
-
-RUN chmod 775 biosdk-services.jar
-
-RUN chmod +x configure_biosdk.sh
-
-# change permissions of file inside working dir
-RUN chown -R ${container_user}:${container_user} /home/${container_user}
-
-# select container user for all tasks
-USER ${container_user_uid}:${container_user_gid}
-
-EXPOSE 9099
-
-ENTRYPOINT [ "./configure_biosdk.sh" ]
-
-CMD echo $biosdk_bioapi_impl ; \
-=======
-FROM openjdk:11
-
-# can be passed during Docker build as build time environment for github branch to pickup configuration from.
-ARG spring_config_label
-
-# can be passed during Docker build as build time environment for spring profiles active 
-ARG active_profile
-
-# can be passed during Docker build as build time environment for config server URL
-ARG spring_config_url
-
-# environment variable to pass github branch to pickup configuration from, at docker runtime
-ENV spring_config_label_env=${spring_config_label}
-# environment variable to pass active profile such as DEV, QA etc at docker runtime
-ENV active_profile_env=${active_profile}
-# environment variable to pass spring configuration url, at docker runtime
-ENV spring_config_url_env=${spring_config_url}
-
-ARG biosdk_zip_url
-
-ENV biosdk_zip_file_path=${biosdk_zip_url}
-
-ARG biosdk_local_dir=biosdk-client
-
-ENV biosdk_local_dir_name=${biosdk_local_dir}
-
-ARG sdk_impl
-
-ARG service_context=/biosdk-service
-
-ENV service_context_env=${service_context}
-
-#ENV biosdk_zip_url=$biosdk_zip_url
-ENV biosdk_bioapi_impl=${sdk_impl}
-
-# can be passed during Docker build as build time environment for github branch to pickup configuration from.
-ARG container_user=mosip
-
-# can be passed during Docker build as build time environment for github branch to pickup configuration from.
-ARG container_user_group=mosip
-
-# can be passed during Docker build as build time environment for github branch to pickup configuration from.
-ARG container_user_uid=1001
-
-# can be passed during Docker build as build time environment for github branch to pickup configuration from.
-ARG container_user_gid=1001
-
-# install packages and create user
-RUN apt-get -y update \
-&& apt-get install -y unzip sudo\
-&& groupadd -g ${container_user_gid} ${container_user_group} \
-&& useradd -u ${container_user_uid} -g ${container_user_group} -s /bin/sh -m ${container_user}
-
-# set working directory for the user
-WORKDIR /home/${container_user}
-
-ENV work_dir=/home/${container_user}
-
-ARG loader_path=${work_dir}/additional_jars/
-
-RUN mkdir -p ${loader_path}
-
-ENV loader_path_env=${loader_path}
-
-ARG logging_level_root=INFO
-
-ENV logging_level_root_env=${logging_level_root}
-
-ADD ./target/biosdk-services-*.jar biosdk-services.jar
-
-ADD ./configure_biosdk.sh configure_biosdk.sh
-
-RUN chmod 775 biosdk-services.jar
-
-RUN chmod +x configure_biosdk.sh
-
-# change permissions of file inside working dir
-RUN chown -R ${container_user}:${container_user} /home/${container_user}
-
-# select container user for all tasks
-USER ${container_user_uid}:${container_user_gid}
-
-EXPOSE 9099
-
-ENTRYPOINT [ "./configure_biosdk.sh" ]
-
-CMD echo $biosdk_bioapi_impl ; \
->>>>>>> 3eef0ba9
+FROM openjdk:11
+
+# can be passed during Docker build as build time environment for github branch to pickup configuration from.
+ARG spring_config_label
+
+# can be passed during Docker build as build time environment for spring profiles active 
+ARG active_profile
+
+# can be passed during Docker build as build time environment for config server URL
+ARG spring_config_url
+
+# can be passed during Docker build as build time environment for application name
+ARG spring_application_name
+
+# can be passed during Docker build as build time environment for config name
+ARG spring_cloud_config_name
+
+# can be passed during Docker build as build time environment for context path
+ARG server_servlet_context
+
+# environment variable to pass github branch to pickup configuration from, at docker runtime
+ENV spring_config_label_env=${spring_config_label}
+
+# environment variable to pass active profile such as DEV, QA etc at docker runtime
+ENV active_profile_env=${active_profile}
+
+# environment variable to pass spring configuration url, at docker runtime
+ENV spring_config_url_env=${spring_config_url}
+
+# environment variable to pass spring application name, at docker runtime
+ENV spring_application_name_env=${spring_application_name}
+
+# environment variable to pass spring config name, at docker runtime
+ENV spring_cloud_config_name_env=${spring_cloud_config_name}
+
+# environment variable to pass spring context path , at docker runtime
+ENV server_servlet_context_env=${server_servlet_context}
+
+ARG biosdk_zip_url
+
+ENV biosdk_zip_file_path=${biosdk_zip_url}
+
+ARG biosdk_local_dir=biosdk-client
+
+ENV biosdk_local_dir_name=${biosdk_local_dir}
+
+ARG sdk_impl
+
+ARG service_context=/biosdk-service
+
+ENV service_context_env=${service_context}
+
+#ENV biosdk_zip_url=$biosdk_zip_url
+ENV biosdk_bioapi_impl=${sdk_impl}
+
+# can be passed during Docker build as build time environment for github branch to pickup configuration from.
+ARG container_user=mosip
+
+# can be passed during Docker build as build time environment for github branch to pickup configuration from.
+ARG container_user_group=mosip
+
+# can be passed during Docker build as build time environment for github branch to pickup configuration from.
+ARG container_user_uid=1001
+
+# can be passed during Docker build as build time environment for github branch to pickup configuration from.
+ARG container_user_gid=1001
+
+# install packages and create user
+RUN apt-get -y update \
+&& apt-get install -y unzip sudo\
+&& groupadd -g ${container_user_gid} ${container_user_group} \
+&& useradd -u ${container_user_uid} -g ${container_user_group} -s /bin/sh -m ${container_user}
+
+# set working directory for the user
+WORKDIR /home/${container_user}
+
+ENV work_dir=/home/${container_user}
+
+ARG loader_path=${work_dir}/additional_jars/
+
+RUN mkdir -p ${loader_path}
+
+ENV loader_path_env=${loader_path}
+
+ARG logging_level_root=INFO
+
+ENV logging_level_root_env=${logging_level_root}
+
+ADD ./target/biosdk-services-*.jar biosdk-services.jar
+
+ADD ./configure_biosdk.sh configure_biosdk.sh
+
+RUN chmod 775 biosdk-services.jar
+
+RUN chmod +x configure_biosdk.sh
+
+# change permissions of file inside working dir
+RUN chown -R ${container_user}:${container_user} /home/${container_user}
+
+# select container user for all tasks
+USER ${container_user_uid}:${container_user_gid}
+
+EXPOSE 9099
+
+ENTRYPOINT [ "./configure_biosdk.sh" ]
+
+CMD echo $biosdk_bioapi_impl ; \
+
+FROM openjdk:11
+
+# can be passed during Docker build as build time environment for github branch to pickup configuration from.
+ARG spring_config_label
+
+# can be passed during Docker build as build time environment for spring profiles active 
+ARG active_profile
+
+# can be passed during Docker build as build time environment for config server URL
+ARG spring_config_url
+
+# environment variable to pass github branch to pickup configuration from, at docker runtime
+ENV spring_config_label_env=${spring_config_label}
+# environment variable to pass active profile such as DEV, QA etc at docker runtime
+ENV active_profile_env=${active_profile}
+# environment variable to pass spring configuration url, at docker runtime
+ENV spring_config_url_env=${spring_config_url}
+
+ARG biosdk_zip_url
+
+ENV biosdk_zip_file_path=${biosdk_zip_url}
+
+ARG biosdk_local_dir=biosdk-client
+
+ENV biosdk_local_dir_name=${biosdk_local_dir}
+
+ARG sdk_impl
+
+ARG service_context=/biosdk-service
+
+ENV service_context_env=${service_context}
+
+#ENV biosdk_zip_url=$biosdk_zip_url
+ENV biosdk_bioapi_impl=${sdk_impl}
+
+# can be passed during Docker build as build time environment for github branch to pickup configuration from.
+ARG container_user=mosip
+
+# can be passed during Docker build as build time environment for github branch to pickup configuration from.
+ARG container_user_group=mosip
+
+# can be passed during Docker build as build time environment for github branch to pickup configuration from.
+ARG container_user_uid=1001
+
+# can be passed during Docker build as build time environment for github branch to pickup configuration from.
+ARG container_user_gid=1001
+
+# install packages and create user
+RUN apt-get -y update \
+&& apt-get install -y unzip sudo\
+&& groupadd -g ${container_user_gid} ${container_user_group} \
+&& useradd -u ${container_user_uid} -g ${container_user_group} -s /bin/sh -m ${container_user}
+
+# set working directory for the user
+WORKDIR /home/${container_user}
+
+ENV work_dir=/home/${container_user}
+
+ARG loader_path=${work_dir}/additional_jars/
+
+RUN mkdir -p ${loader_path}
+
+ENV loader_path_env=${loader_path}
+
+ARG logging_level_root=INFO
+
+ENV logging_level_root_env=${logging_level_root}
+
+ADD ./target/biosdk-services-*.jar biosdk-services.jar
+
+ADD ./configure_biosdk.sh configure_biosdk.sh
+
+RUN chmod 775 biosdk-services.jar
+
+RUN chmod +x configure_biosdk.sh
+
+# change permissions of file inside working dir
+RUN chown -R ${container_user}:${container_user} /home/${container_user}
+
+# select container user for all tasks
+USER ${container_user_uid}:${container_user_gid}
+
+EXPOSE 9099
+
+ENTRYPOINT [ "./configure_biosdk.sh" ]
+
+CMD echo $biosdk_bioapi_impl ; \
+
 java -Dloader.path="${loader_path_env}"  -Dspring.cloud.config.label="${spring_config_label_env}" -Dspring.profiles.active="${active_profile_env}"  -Dspring.cloud.config.uri="${spring_config_url_env}" -jar biosdk-services.jar
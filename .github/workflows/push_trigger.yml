--- conflicted
+++ resolved
@@ -93,17 +93,9 @@
     - name: Build with Maven
       run: |
         cd kernel
-<<<<<<< HEAD
         mvn -B package -s $GITHUB_WORKSPACE/settings.xml --file pom.xml
-        
+
     - name: Publish the maven package
-=======
-        mvn -B deploy -s $GITHUB_WORKSPACE/settings.xml SNAPSHOT --file pom.xml
-      env:
-        GPG_TTY: $(tty)
-        
-    - name: Analyze with SonarCloud
->>>>>>> edd8672a
       run: |
         cd kernel && mvn deploy -DskipTests -DaltDeploymentRepository=ossrh::default::${{ secrets.RELEASE_URL }} -s $GITHUB_WORKSPACE/settings.xml -f pom.xml
       env:

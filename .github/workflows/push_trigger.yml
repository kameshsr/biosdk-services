
name: Maven Package upon a push 

on:
  push:
    branches:
      - '!release-branch'
      - release-1*
      - master
      - 1.*
      - develop
      - MOSIP-11719
<<<<<<< HEAD
      - 1.2.*
  
jobs:
  build-kernel-ref-idobjectvalidator:

    runs-on: ubuntu-latest
    steps:
    - uses: actions/checkout@v2
    - name: Set up JDK 11
      uses: actions/setup-java@v1
      with:
        ref: ${{ github.ref }}
        java-version: 11
        server-id: ossrh # Value of the distributionManagement/repository/id field of the pom.xml
        settings-path: ${{ github.workspace }} # location for the settings.xml file

    - name: Setup branch and env 
      run: |
        # Strip git ref prefix from version
        echo "BRANCH_NAME=$(echo ${{ github.ref }} | sed -e 's,.*/\(.*\),\1,')" >> $GITHUB_ENV
        echo "GPG_TTY=$(tty)" >> $GITHUB_ENV

    - name: Setup branch and GPG public key 
      run: |
        # Strip git ref prefix from version
        echo ${{ env.BRANCH_NAME }}
        echo ${{ env.GPG_TTY }}
        sudo apt-get --yes install gnupg2
        gpg2 --import ./.github/keys/mosipgpgkey_pub.gpg 
        gpg2 --quiet --batch --passphrase=${{secrets.gpg_secret}}  --allow-secret-key-import --import ./.github/keys/mosipgpgkey_sec.gpg 
     
    - uses: actions/cache@v1
      with:
        path: ~/.m2/repository
        key: ${{ runner.os }}-maven-${{ hashFiles('**/pom.xml') }}
        restore-keys: |
          ${{ runner.os }}-maven-${{ env.BRANCH_NAME }}

    - name: Install xmllint
      run: |
        sudo apt-get update
        sudo apt-get install libxml2-utils

    - name: Setup the settings file for ossrh server
      run: echo "<settings> <servers>  <server>  <id>ossrh</id>    <username>${{secrets.ossrh_user}}</username> <password>${{secrets.ossrh_secret}}</password> </server> </servers> <profiles> <profile>     <id>ossrh</id> <activation> <activeByDefault>true</activeByDefault> </activation>  <properties> <gpg.executable>gpg2</gpg.executable> <gpg.passphrase>${{secrets.gpg_secret}}</gpg.passphrase> </properties> </profile> <profile> <id>allow-snapshots</id>       <activation><activeByDefault>true</activeByDefault></activation> <repositories> <repository>        <id>snapshots-repo</id> <url>https://oss.sonatype.org/content/repositories/snapshots</url> <releases><enabled>false</enabled></releases> <snapshots><enabled>true</enabled></snapshots> </repository>  <repository>         <id>releases-repo</id>  <url>https://oss.sonatype.org/service/local/staging/deploy/maven2</url>         <releases><enabled>true</enabled></releases>         <snapshots><enabled>false</enabled></snapshots> </repository> </repositories>  </profile> <profile> <id>sonar</id> <properties>  <sonar.sources>.</sonar.sources> <sonar.host.url>https://sonarcloud.io</sonar.host.url>  </properties> <activation> <activeByDefault>false</activeByDefault> </activation> </profile> </profiles> </settings>" > $GITHUB_WORKSPACE/settings.xml

    - name: Build with Maven
      run: |
        cd kernel
        mvn -B package -s $GITHUB_WORKSPACE/settings.xml --file pom.xml
    
    - name: Ready the springboot artifacts
      run: find -name '*.jar' -executable -type f  -exec zip release.zip {} +

    - name: Analyze with SonarCloud
      run: |
        cd kernel
        mvn -B -Dgpg.skip verify sonar:sonar -Dsonar.projectKey=mosip_kernel-ref-idobjectvalidator -Dsonar.organization=${{ secrets.ORG_KEY }} -Dsonar.host.url=https://sonarcloud.io -Dsonar.login=${{ secrets.SONAR_TOKEN }}
      env:
        GITHUB_TOKEN: ${{ secrets.GITHUB_TOKEN }}
        SONAR_TOKEN: ${{ secrets.SONAR_TOKEN }}
#    - uses: 8398a7/action-slack@v3
#      with:
#        status: ${{ job.status }}
#        fields: repo,message,commit,author,action,eventName,ref,workflow,job,took # selectable (default: repo,message)
#      env:
#        SLACK_WEBHOOK_URL: ${{ secrets.SLACK_WEBHOOK }} # required
#      if: failure() # Pick up events even if the job fails or is canceled.

  build-pre-registration-booking-service:
=======
>>>>>>> e419aef2

jobs:
  build:
    runs-on: ubuntu-latest
    # Steps represent a sequence of tasks that will be executed as part of the job
    steps:
      # Checks-out your repository under $GITHUB_WORKSPACE, so your job can access it
      - uses: actions/checkout@v2
      - uses: actions/setup-node@v1

      - name: Setup branch and env
        run: |
          # Strip git ref prefix from version
          echo "BRANCH_NAME=$(echo ${{ github.ref }} | sed -e 's,.*/\(.*\),\1,')" >> $GITHUB_ENV
          echo "GPG_TTY=$(tty)" >> $GITHUB_ENV

      - name: setup environment
        run: |
          # Strip git ref prefix from version
          echo "BRANCH_NAME=$(echo ${{ github.ref }} | sed -e 's,.*/\(.*\),\1,')" >> $GITHUB_ENV

      - name: Set up JDK 11
        uses: actions/setup-java@v1
        with:
          ref: ${{ github.ref }}
          java-version: 11
          server-id: ossrh # Value of the distributionManagement/repository/id field of the pom.xml
          settings-path: ${{ github.workspace }} # location for the settings.xml file

      - name: Setup branch and GPG public key
        run: |
          # Strip git ref prefix from version
          echo ${{ env.BRANCH_NAME }}
          echo ${{ env.GPG_TTY }}
          sudo apt-get --yes install gnupg2
          gpg2 --import ./.github/keys/mosipgpgkey_pub.gpg
          gpg2 --quiet --batch --passphrase=${{secrets.gpg_secret}}  --allow-secret-key-import --import ./.github/keys/mosipgpgkey_sec.gpg

      - uses: actions/cache@v1
        with:
          path: ~/.m2/repository
          key: ${{ runner.os }}-maven-${{ hashFiles('**/pom.xml') }}
          restore-keys: |
            ${{ runner.os }}-maven-${{ env.BRANCH_NAME }}

      - name: Install xmllint
        run: |
          sudo apt-get update
          sudo apt-get install libxml2-utils

      - name: Setup the settings file for ossrh server
        run: echo "<settings> <servers>  <server>  <id>ossrh</id>    <username>${{secrets.ossrh_user}}</username> <password>${{secrets.ossrh_secret}}</password> </server> </servers> <profiles> <profile>     <id>ossrh</id> <activation> <activeByDefault>true</activeByDefault> </activation>  <properties> <gpg.executable>gpg2</gpg.executable> <gpg.passphrase>${{secrets.gpg_secret}}</gpg.passphrase> </properties> </profile> <profile> <id>allow-snapshots</id>       <activation><activeByDefault>true</activeByDefault></activation> <repositories> <repository>        <id>snapshots-repo</id> <url>https://oss.sonatype.org/content/repositories/snapshots</url> <releases><enabled>false</enabled></releases> <snapshots><enabled>true</enabled></snapshots> </repository>  <repository>         <id>releases-repo</id>  <url>https://oss.sonatype.org/service/local/staging/deploy/maven2</url>         <releases><enabled>true</enabled></releases>         <snapshots><enabled>false</enabled></snapshots> </repository> </repositories>  </profile> <profile> <id>sonar</id> <properties>  <sonar.sources>.</sonar.sources> <sonar.host.url>https://sonarcloud.io</sonar.host.url>  </properties> <activation> <activeByDefault>false</activeByDefault> </activation> </profile> </profiles> </settings>" > $GITHUB_WORKSPACE/settings.xml

      - name: Build with Maven
        run: |
          cd biosdk-services
          mvn -B package -s $GITHUB_WORKSPACE/settings.xml --file pom.xml

      - name: Ready the springboot artifacts
        run: find -name '*.jar' -executable -type f  -exec zip release.zip {} +

      - name: Upload the springboot jars
        uses: actions/upload-artifact@v1
        with:
          name: release
          path: ./release.zip

      - uses: 8398a7/action-slack@v3
        with:
          status: ${{ job.status }}
          fields: repo,message,commit,author,action,eventName,ref,workflow,job,took # selectable (default: repo,message)
        env:
          SLACK_WEBHOOK_URL: ${{ secrets.SLACK_WEBHOOK }} # required
        if: failure() # Pick up events even if the job fails or is canceled.


  docker-biosdk-server:
    needs: build
    runs-on: ubuntu-latest
    env:
      NAMESPACE: ${{ secrets. dev_namespace_docker_hub }}
      SERVICE_NAME: biosdk-server
      SERVICE_LOCATION: biosdk-services

    steps:
      - uses: actions/checkout@v2
      - uses: actions/download-artifact@v1
        with:
          name: release
          path: ./

      - name: Setup branch name
        run: |
          # Strip git ref prefix from version
          echo "BRANCH_NAME=$(echo ${{ github.ref }} | sed -e 's,.*/\(.*\),\1,')" >> $GITHUB_ENV
          echo ${{ env.BRANCH_NAME }}

      - name: Get version info from pom
        id: getPomVersion
        uses: mavrosxristoforos/get-xml-info@1.0
        with:
          xml-file: ./${{ env.SERVICE_LOCATION }}/pom.xml
          xpath: /*[local-name()="project"]/*[local-name()="version"]

      - name: Unzip and extract the biosdk-server
        run: unzip -uj "release.zip" "${{ env.SERVICE_LOCATION }}/target/*" -d "./${{ env.SERVICE_LOCATION }}/target"

<<<<<<< HEAD
#  build-admin-ui:
#    runs-on: ubuntu-latest
#    env:
#      NAMESPACE: ${{ secrets. dev_namespace_docker_hub }}
#      SERVICE_NAME: admin-ui
#      SERVICE_LOCATION: admin-ui
#
#    # Steps represent a sequence of tasks that will be executed as part of the job
#    steps:
#      # Checks-out your repository under $GITHUB_WORKSPACE, so your job can access it
#      - uses: actions/checkout@v2
#      - uses: actions/setup-node@v1
#
#      - name: npm install
#        run: cd ${{ env.SERVICE_LOCATION }} && npm install --ignore-scripts
#
#      - name: npm build
#        run: cd ${{ env.SERVICE_LOCATION }} && npm run-script build -- --prod --base-href . --output-path=dist
#
#      - name: Setup branch and env
#        run: |
#         # Strip git ref prefix from version
#         echo "BRANCH_NAME=$(echo ${{ github.ref }} | sed -e 's,.*/\(.*\),\1,')" >> $GITHUB_ENV
#         echo "GPG_TTY=$(tty)" >> $GITHUB_ENV
#
#      - name: setup environment
#        run: |
#          # Strip git ref prefix from version
#          echo "GPG_TTY=$(tty)" >> $GITHUB_ENV
#          echo "BRANCH_NAME=$(echo ${{ github.ref }} | sed -e 's,.*/\(.*\),\1,')" >> $GITHUB_ENV
#
#      - name: run sonar analysis
#        run: |
#          cd "./${{env.SERVICE_LOCATION}}"
#          echo "sonar.host.url=https://sonarcloud.io/
#               sonar.login=${{ secrets.SONAR_TOKEN }}
#               sonar.projectKey=mosip_admin-ui
#               sonar.organization=${{ secrets.ORG_KEY }}
#               sonar.sourceEncoding=UTF-8
#               sonar.sources=src
#               sonar.exclusions=**/node_modules/**
#               sonar.tests=src
#               sonar.test.inclusions=**/*.spec.ts
#               sonar.typescript.lcov.reportPaths=coverage/lcov.info" >> sonar-project.properties
#          npm install sonar-scanner && npm run sonar
#        env:
#          GITHUB_TOKEN: ${{ secrets.GITHUB_TOKEN }}
#          SONAR_TOKEN: ${{ secrets.SONAR_TOKEN }}
#
#      - name: Build image
#        run: |
#          cd "./${{env.SERVICE_LOCATION}}"
#          docker build . --file Dockerfile --tag ${{ env.SERVICE_NAME }}
#
#      - name: Log into registry
#        run: echo "${{ secrets.release_docker_hub }}" | docker login -u ${{ secrets.actor_docker_hub }} --password-stdin
#
#      - name: Push image
#        run: |
#          IMAGE_ID=$NAMESPACE/$SERVICE_NAME
#          # Change all uppercase to lowercase
#          IMAGE_ID=$(echo $IMAGE_ID | tr '[A-Z]' '[a-z]')
#          VERSION=$BRANCH_NAME
#          echo "push version $VERSION"
#          echo IMAGE_ID=$IMAGE_ID
#          echo VERSION=$VERSION
#          docker tag $SERVICE_NAME $IMAGE_ID:$VERSION
#          docker push $IMAGE_ID:$VERSION
##      - uses: 8398a7/action-slack@v3
##        with:
##          status: ${{ job.status }}
##          fields: repo,message,commit,author,action,eventName,ref,workflow,job,took # selectable (default: repo,message)
##        env:
##          SLACK_WEBHOOK_URL: ${{ secrets.SLACK_WEBHOOK }} # required
##        if: failure() # Pick up events even if the job fails or is canceled.

  # This workflow contains a single job called "build"
  build-keycloak:

    runs-on: ubuntu-latest
    env:
      NAMESPACE: ${{ secrets. dev_namespace_docker_hub }}
      SERVICE_NAME: mosip-keycloak
      SERVICE_LOCATION: keycloak

    # Steps represent a sequence of tasks that will be executed as part of the job
    steps:
      # Checks-out your repository under $GITHUB_WORKSPACE, so your job can access it
      - uses: actions/checkout@v2
      - uses: actions/setup-node@v1

      - name: Setup branch and env
        run: |
          # Strip git ref prefix from version
          echo "BRANCH_NAME=$(echo ${{ github.ref }} | sed -e 's,.*/\(.*\),\1,')" >> $GITHUB_ENV
          echo "GPG_TTY=$(tty)" >> $GITHUB_ENV

      - name: setup environment
        run: |
          # Strip git ref prefix from version
          echo "BRANCH_NAME=$(echo ${{ github.ref }} | sed -e 's,.*/\(.*\),\1,')" >> $GITHUB_ENV
=======
      - name: Get current date
        id: date
        run: echo "::set-output name=date::$(date +'%Y-%m-%d')"
>>>>>>> e419aef2

      - name: Build image
        run: |
          cd "./${{env.SERVICE_LOCATION}}"
<<<<<<< HEAD
          docker build . --file Dockerfile --tag ${{ env.SERVICE_NAME }}
=======
          docker build . --build-arg SOURCE=mosip --build-arg COMMIT_HASH=$(git rev-parse HEAD) --build-arg COMMIT_ID=$(git rev-parse --short HEAD) --build-arg BUILD_TIME=${{steps.date.outputs.date}} --file Dockerfile --tag ${{ env.SERVICE_NAME }}
>>>>>>> e419aef2

      - name: Log into registry
        run: echo "${{ secrets.release_docker_hub }}" | docker login -u ${{ secrets.actor_docker_hub }} --password-stdin

      - name: Push image
        run: |
          IMAGE_ID=$NAMESPACE/$SERVICE_NAME
          # Change all uppercase to lowercase
          IMAGE_ID=$(echo $IMAGE_ID | tr '[A-Z]' '[a-z]')
          echo "push version ${{steps.getPomVersion.outputs.info}}"
          if [[ $BRANCH_NAME == master ]]; then
            VERSION=latest
          else
            VERSION=$BRANCH_NAME
          fi
          echo IMAGE_ID=$IMAGE_ID
          echo VERSION=$VERSION
          docker tag $SERVICE_NAME $IMAGE_ID:$VERSION
          docker push $IMAGE_ID:$VERSION
      - uses: 8398a7/action-slack@v3
        with:
          status: ${{ job.status }}
          fields: repo,message,commit,author,action,eventName,ref,workflow,job,took # selectable (default: repo,message)
        env:
          SLACK_WEBHOOK_URL: ${{ secrets.SLACK_WEBHOOK }} # required
        if: failure() # Pick up events even if the job fails or is canceled.


  sonar_analysis:
    runs-on: ubuntu-latest
    steps:
      - uses: actions/checkout@v2
      - name: Set up JDK 11
        uses: actions/setup-java@v1
        with:
          ref: ${{ github.ref }}
          java-version: 11
          server-id: ossrh # Value of the distributionManagement/repository/id field of the pom.xml
          settings-path: ${{ github.workspace }} # location for the settings.xml file

      - name: Setup branch and env
        run: |
          # Strip git ref prefix from version
          echo "BRANCH_NAME=$(echo ${{ github.ref }} | sed -e 's,.*/\(.*\),\1,')" >> $GITHUB_ENV
          echo "GPG_TTY=$(tty)" >> $GITHUB_ENV
      - uses: actions/cache@v1
        with:
          path: ~/.m2/repository
          key: ${{ runner.os }}-maven-${{ hashFiles('**/pom.xml') }}
          restore-keys: |
            ${{ runner.os }}-maven-${{ env.BRANCH_NAME }}

      - name: Setup the settings file for ossrh server
        run: echo "<settings> <servers>  <server>  <id>ossrh</id>    <username>${{secrets.ossrh_user}}</username> <password>${{secrets.ossrh_secret}}</password> </server> </servers> <profiles> <profile>     <id>ossrh</id> <activation> <activeByDefault>true</activeByDefault> </activation>  <properties> <gpg.executable>gpg2</gpg.executable> <gpg.passphrase>${{secrets.gpg_secret}}</gpg.passphrase> </properties> </profile> <profile> <id>allow-snapshots</id>       <activation><activeByDefault>true</activeByDefault></activation> <repositories> <repository>        <id>snapshots-repo</id> <url>https://oss.sonatype.org/content/repositories/snapshots</url> <releases><enabled>false</enabled></releases> <snapshots><enabled>true</enabled></snapshots> </repository>  <repository>         <id>releases-repo</id>  <url>https://oss.sonatype.org/service/local/staging/deploy/maven2</url>         <releases><enabled>true</enabled></releases>         <snapshots><enabled>false</enabled></snapshots> </repository> </repositories>  </profile> <profile> <id>sonar</id> <properties>  <sonar.sources>.</sonar.sources> <sonar.host.url>https://sonarcloud.io</sonar.host.url>  </properties> <activation> <activeByDefault>false</activeByDefault> </activation> </profile> </profiles> </settings>" > $GITHUB_WORKSPACE/settings.xml

      - name: Build with Maven
        run: |
          cd biosdk-services
          mvn -B package -s $GITHUB_WORKSPACE/settings.xml --file pom.xml

      - name: Analyze with SonarCloud
        run: |
          cd biosdk-services
          mvn -B -Dgpg.skip verify sonar:sonar -Dsonar.projectKey=mosip_${{ github.event.repository.name }} -Dsonar.organization=${{ secrets.ORG_KEY }} -Dsonar.host.url=https://sonarcloud.io -Dsonar.login=${{ secrets.SONAR_TOKEN }}
        env:
          GITHUB_TOKEN: ${{ secrets.GITHUB_TOKEN }}
          SONAR_TOKEN: ${{ secrets.SONAR_TOKEN }}
      - uses: 8398a7/action-slack@v3
        with:
          status: ${{ job.status }}
          fields: repo,message,commit,workflow,job # selectable (default: repo,message)
        env:
<<<<<<< HEAD
          GITHUB_TOKEN: ${{ secrets.RELEASE_TOKEN }}
          GPG_TTY: $(tty)
#      - uses: 8398a7/action-slack@v3
#        with:
#          status: ${{ job.status }}
#          fields: repo,message,commit,author,action,eventName,ref,workflow,job,took # selectable (default: repo,message)
#        env:
#          SLACK_WEBHOOK_URL: ${{ secrets.SLACK_WEBHOOK }} # required
#        if: failure() # Pick up events even if the job fails or is canceled.

=======
          SLACK_WEBHOOK_URL: ${{ secrets.SLACK_DEVOPS_WEBHOOK }} # required
        if: failure() # Pick up events even if the job fails or is canceled.
>>>>>>> e419aef2
<|MERGE_RESOLUTION|>--- conflicted
+++ resolved
@@ -10,79 +10,6 @@
       - 1.*
       - develop
       - MOSIP-11719
-<<<<<<< HEAD
-      - 1.2.*
-  
-jobs:
-  build-kernel-ref-idobjectvalidator:
-
-    runs-on: ubuntu-latest
-    steps:
-    - uses: actions/checkout@v2
-    - name: Set up JDK 11
-      uses: actions/setup-java@v1
-      with:
-        ref: ${{ github.ref }}
-        java-version: 11
-        server-id: ossrh # Value of the distributionManagement/repository/id field of the pom.xml
-        settings-path: ${{ github.workspace }} # location for the settings.xml file
-
-    - name: Setup branch and env 
-      run: |
-        # Strip git ref prefix from version
-        echo "BRANCH_NAME=$(echo ${{ github.ref }} | sed -e 's,.*/\(.*\),\1,')" >> $GITHUB_ENV
-        echo "GPG_TTY=$(tty)" >> $GITHUB_ENV
-
-    - name: Setup branch and GPG public key 
-      run: |
-        # Strip git ref prefix from version
-        echo ${{ env.BRANCH_NAME }}
-        echo ${{ env.GPG_TTY }}
-        sudo apt-get --yes install gnupg2
-        gpg2 --import ./.github/keys/mosipgpgkey_pub.gpg 
-        gpg2 --quiet --batch --passphrase=${{secrets.gpg_secret}}  --allow-secret-key-import --import ./.github/keys/mosipgpgkey_sec.gpg 
-     
-    - uses: actions/cache@v1
-      with:
-        path: ~/.m2/repository
-        key: ${{ runner.os }}-maven-${{ hashFiles('**/pom.xml') }}
-        restore-keys: |
-          ${{ runner.os }}-maven-${{ env.BRANCH_NAME }}
-
-    - name: Install xmllint
-      run: |
-        sudo apt-get update
-        sudo apt-get install libxml2-utils
-
-    - name: Setup the settings file for ossrh server
-      run: echo "<settings> <servers>  <server>  <id>ossrh</id>    <username>${{secrets.ossrh_user}}</username> <password>${{secrets.ossrh_secret}}</password> </server> </servers> <profiles> <profile>     <id>ossrh</id> <activation> <activeByDefault>true</activeByDefault> </activation>  <properties> <gpg.executable>gpg2</gpg.executable> <gpg.passphrase>${{secrets.gpg_secret}}</gpg.passphrase> </properties> </profile> <profile> <id>allow-snapshots</id>       <activation><activeByDefault>true</activeByDefault></activation> <repositories> <repository>        <id>snapshots-repo</id> <url>https://oss.sonatype.org/content/repositories/snapshots</url> <releases><enabled>false</enabled></releases> <snapshots><enabled>true</enabled></snapshots> </repository>  <repository>         <id>releases-repo</id>  <url>https://oss.sonatype.org/service/local/staging/deploy/maven2</url>         <releases><enabled>true</enabled></releases>         <snapshots><enabled>false</enabled></snapshots> </repository> </repositories>  </profile> <profile> <id>sonar</id> <properties>  <sonar.sources>.</sonar.sources> <sonar.host.url>https://sonarcloud.io</sonar.host.url>  </properties> <activation> <activeByDefault>false</activeByDefault> </activation> </profile> </profiles> </settings>" > $GITHUB_WORKSPACE/settings.xml
-
-    - name: Build with Maven
-      run: |
-        cd kernel
-        mvn -B package -s $GITHUB_WORKSPACE/settings.xml --file pom.xml
-    
-    - name: Ready the springboot artifacts
-      run: find -name '*.jar' -executable -type f  -exec zip release.zip {} +
-
-    - name: Analyze with SonarCloud
-      run: |
-        cd kernel
-        mvn -B -Dgpg.skip verify sonar:sonar -Dsonar.projectKey=mosip_kernel-ref-idobjectvalidator -Dsonar.organization=${{ secrets.ORG_KEY }} -Dsonar.host.url=https://sonarcloud.io -Dsonar.login=${{ secrets.SONAR_TOKEN }}
-      env:
-        GITHUB_TOKEN: ${{ secrets.GITHUB_TOKEN }}
-        SONAR_TOKEN: ${{ secrets.SONAR_TOKEN }}
-#    - uses: 8398a7/action-slack@v3
-#      with:
-#        status: ${{ job.status }}
-#        fields: repo,message,commit,author,action,eventName,ref,workflow,job,took # selectable (default: repo,message)
-#      env:
-#        SLACK_WEBHOOK_URL: ${{ secrets.SLACK_WEBHOOK }} # required
-#      if: failure() # Pick up events even if the job fails or is canceled.
-
-  build-pre-registration-booking-service:
-=======
->>>>>>> e419aef2
 
 jobs:
   build:
@@ -190,122 +117,14 @@
       - name: Unzip and extract the biosdk-server
         run: unzip -uj "release.zip" "${{ env.SERVICE_LOCATION }}/target/*" -d "./${{ env.SERVICE_LOCATION }}/target"
 
-<<<<<<< HEAD
-#  build-admin-ui:
-#    runs-on: ubuntu-latest
-#    env:
-#      NAMESPACE: ${{ secrets. dev_namespace_docker_hub }}
-#      SERVICE_NAME: admin-ui
-#      SERVICE_LOCATION: admin-ui
-#
-#    # Steps represent a sequence of tasks that will be executed as part of the job
-#    steps:
-#      # Checks-out your repository under $GITHUB_WORKSPACE, so your job can access it
-#      - uses: actions/checkout@v2
-#      - uses: actions/setup-node@v1
-#
-#      - name: npm install
-#        run: cd ${{ env.SERVICE_LOCATION }} && npm install --ignore-scripts
-#
-#      - name: npm build
-#        run: cd ${{ env.SERVICE_LOCATION }} && npm run-script build -- --prod --base-href . --output-path=dist
-#
-#      - name: Setup branch and env
-#        run: |
-#         # Strip git ref prefix from version
-#         echo "BRANCH_NAME=$(echo ${{ github.ref }} | sed -e 's,.*/\(.*\),\1,')" >> $GITHUB_ENV
-#         echo "GPG_TTY=$(tty)" >> $GITHUB_ENV
-#
-#      - name: setup environment
-#        run: |
-#          # Strip git ref prefix from version
-#          echo "GPG_TTY=$(tty)" >> $GITHUB_ENV
-#          echo "BRANCH_NAME=$(echo ${{ github.ref }} | sed -e 's,.*/\(.*\),\1,')" >> $GITHUB_ENV
-#
-#      - name: run sonar analysis
-#        run: |
-#          cd "./${{env.SERVICE_LOCATION}}"
-#          echo "sonar.host.url=https://sonarcloud.io/
-#               sonar.login=${{ secrets.SONAR_TOKEN }}
-#               sonar.projectKey=mosip_admin-ui
-#               sonar.organization=${{ secrets.ORG_KEY }}
-#               sonar.sourceEncoding=UTF-8
-#               sonar.sources=src
-#               sonar.exclusions=**/node_modules/**
-#               sonar.tests=src
-#               sonar.test.inclusions=**/*.spec.ts
-#               sonar.typescript.lcov.reportPaths=coverage/lcov.info" >> sonar-project.properties
-#          npm install sonar-scanner && npm run sonar
-#        env:
-#          GITHUB_TOKEN: ${{ secrets.GITHUB_TOKEN }}
-#          SONAR_TOKEN: ${{ secrets.SONAR_TOKEN }}
-#
-#      - name: Build image
-#        run: |
-#          cd "./${{env.SERVICE_LOCATION}}"
-#          docker build . --file Dockerfile --tag ${{ env.SERVICE_NAME }}
-#
-#      - name: Log into registry
-#        run: echo "${{ secrets.release_docker_hub }}" | docker login -u ${{ secrets.actor_docker_hub }} --password-stdin
-#
-#      - name: Push image
-#        run: |
-#          IMAGE_ID=$NAMESPACE/$SERVICE_NAME
-#          # Change all uppercase to lowercase
-#          IMAGE_ID=$(echo $IMAGE_ID | tr '[A-Z]' '[a-z]')
-#          VERSION=$BRANCH_NAME
-#          echo "push version $VERSION"
-#          echo IMAGE_ID=$IMAGE_ID
-#          echo VERSION=$VERSION
-#          docker tag $SERVICE_NAME $IMAGE_ID:$VERSION
-#          docker push $IMAGE_ID:$VERSION
-##      - uses: 8398a7/action-slack@v3
-##        with:
-##          status: ${{ job.status }}
-##          fields: repo,message,commit,author,action,eventName,ref,workflow,job,took # selectable (default: repo,message)
-##        env:
-##          SLACK_WEBHOOK_URL: ${{ secrets.SLACK_WEBHOOK }} # required
-##        if: failure() # Pick up events even if the job fails or is canceled.
-
-  # This workflow contains a single job called "build"
-  build-keycloak:
-
-    runs-on: ubuntu-latest
-    env:
-      NAMESPACE: ${{ secrets. dev_namespace_docker_hub }}
-      SERVICE_NAME: mosip-keycloak
-      SERVICE_LOCATION: keycloak
-
-    # Steps represent a sequence of tasks that will be executed as part of the job
-    steps:
-      # Checks-out your repository under $GITHUB_WORKSPACE, so your job can access it
-      - uses: actions/checkout@v2
-      - uses: actions/setup-node@v1
-
-      - name: Setup branch and env
-        run: |
-          # Strip git ref prefix from version
-          echo "BRANCH_NAME=$(echo ${{ github.ref }} | sed -e 's,.*/\(.*\),\1,')" >> $GITHUB_ENV
-          echo "GPG_TTY=$(tty)" >> $GITHUB_ENV
-
-      - name: setup environment
-        run: |
-          # Strip git ref prefix from version
-          echo "BRANCH_NAME=$(echo ${{ github.ref }} | sed -e 's,.*/\(.*\),\1,')" >> $GITHUB_ENV
-=======
       - name: Get current date
         id: date
         run: echo "::set-output name=date::$(date +'%Y-%m-%d')"
->>>>>>> e419aef2
 
       - name: Build image
         run: |
           cd "./${{env.SERVICE_LOCATION}}"
-<<<<<<< HEAD
-          docker build . --file Dockerfile --tag ${{ env.SERVICE_NAME }}
-=======
           docker build . --build-arg SOURCE=mosip --build-arg COMMIT_HASH=$(git rev-parse HEAD) --build-arg COMMIT_ID=$(git rev-parse --short HEAD) --build-arg BUILD_TIME=${{steps.date.outputs.date}} --file Dockerfile --tag ${{ env.SERVICE_NAME }}
->>>>>>> e419aef2
 
       - name: Log into registry
         run: echo "${{ secrets.release_docker_hub }}" | docker login -u ${{ secrets.actor_docker_hub }} --password-stdin
@@ -378,18 +197,5 @@
           status: ${{ job.status }}
           fields: repo,message,commit,workflow,job # selectable (default: repo,message)
         env:
-<<<<<<< HEAD
-          GITHUB_TOKEN: ${{ secrets.RELEASE_TOKEN }}
-          GPG_TTY: $(tty)
-#      - uses: 8398a7/action-slack@v3
-#        with:
-#          status: ${{ job.status }}
-#          fields: repo,message,commit,author,action,eventName,ref,workflow,job,took # selectable (default: repo,message)
-#        env:
-#          SLACK_WEBHOOK_URL: ${{ secrets.SLACK_WEBHOOK }} # required
-#        if: failure() # Pick up events even if the job fails or is canceled.
-
-=======
           SLACK_WEBHOOK_URL: ${{ secrets.SLACK_DEVOPS_WEBHOOK }} # required
         if: failure() # Pick up events even if the job fails or is canceled.
->>>>>>> e419aef2

--- conflicted
+++ resolved
@@ -90,70 +90,16 @@
     - name: Setup the settings file for ossrh server
       run: echo "<settings> <servers>  <server>  <id>ossrh</id>    <username>${{secrets.RELEASE_USER}}</username> <password>${{secrets.RELEASE_TOKEN}}</password> </server> </servers> <profiles> <profile>     <id>ossrh</id> <activation> <activeByDefault>true</activeByDefault> </activation>  <properties> <gpg.executable>gpg2</gpg.executable> <gpg.passphrase>${{secrets.gpg_secret}}</gpg.passphrase> </properties> </profile> <profile> <id>allow-snapshots</id>       <activation><activeByDefault>true</activeByDefault></activation> <repositories> <repository>        <id>snapshots-repo</id> <url>https://oss.sonatype.org/content/repositories/snapshots</url> <releases><enabled>false</enabled></releases> <snapshots><enabled>true</enabled></snapshots> </repository>  <repository>         <id>releases-repo</id>  <url>https://oss.sonatype.org/service/local/staging/deploy/maven2</url>         <releases><enabled>true</enabled></releases>         <snapshots><enabled>false</enabled></snapshots> </repository> </repositories>  </profile> <profile> <id>sonar</id> <properties>  <sonar.sources>.</sonar.sources> <sonar.host.url>https://sonarcloud.io</sonar.host.url>  </properties> <activation> <activeByDefault>false</activeByDefault> </activation> </profile> </profiles> </settings>" > $GITHUB_WORKSPACE/settings.xml
     
+    - name: Build with Maven
+      run: |
+        cd kernel
+        mvn -B package -s $GITHUB_WORKSPACE/settings.xml --file pom.xml
+        
     - name: Publish the maven package
       run: |
-<<<<<<< HEAD
-        cd kernel
-        mvn -B deploy -s $GITHUB_WORKSPACE/settings.xml SNAPSHOT --file pom.xml
-=======
         cd kernel && mvn deploy -DskipTests -DaltDeploymentRepository=ossrh::default::${{ secrets.RELEASE_URL }} -s $GITHUB_WORKSPACE/settings.xml -f pom.xml
->>>>>>> 28741178
       env:
         GITHUB_TOKEN: ${{ secrets.RELEASE_TOKEN }}
-        GPG_TTY: $(tty)
-        	
-    - name: Analyze with SonarCloud
-      run: |
-        cd kernel
-        mvn -B verify sonar:sonar -Dsonar.projectKey=${{ secrets.PROJECT_KEY }} -Dsonar.organization=${{ secrets.ORG_KEY }} -Dsonar.host.url=https://sonarcloud.io -Dsonar.login=${{ secrets.SONAR_TOKEN }}
-      env:
-        GITHUB_TOKEN: ${{ secrets.GITHUB_TOKEN }}
-        SONAR_TOKEN: ${{ secrets.SONAR_TOKEN }}
-   # This workflow contains a single job called "build"
-     
-  build-pre-registration-booking-service:
-     runs-on: ubuntu-latest
-     steps:
-     - uses: actions/checkout@v2
-     - name: Set up JDK 11
-       uses: actions/setup-java@v1
-       with:
-        ref: ${{ github.ref }}
-        java-version: 11
-        server-id: ossrh # Value of the distributionManagement/repository/id field of the pom.xml
-        settings-path: ${{ github.workspace }} # location for the settings.xml file
-
-     - name: Setup branch and GPG public key 
-       run: |
-        # Strip git ref prefix from version
-        echo "::set-env name=BRANCH_NAME::$(echo ${{ github.ref }} | sed -e 's,.*/\(.*\),\1,')"
-        echo ${{ env.BRANCH_NAME }}
-        echo "::set-env name=GPG_TTY::$(tty)"
-        echo ${{ env.GPG_TTY }}
-        sudo apt-get --yes install gnupg2
-        gpg2 --import ./.github/keys/mosipgpgkey_pub.gpg 
-        gpg2 --quiet --batch --passphrase=${{secrets.gpg_secret}}  --allow-secret-key-import --import ./.github/keys/mosipgpgkey_sec.gpg 
-     
-     - uses: actions/cache@v1
-       with:
-        path: ~/.m2/repository
-        key: ${{ runner.os }}-maven-${{ hashFiles('**/pom.xml') }}
-        restore-keys: |
-          ${{ runner.os }}-maven-${{ env.BRANCH_NAME }}
-          
-        run: |
-         sudo apt-get update
-         sudo apt-get install libxml2-utils
-     - name: Build with Maven
-       run: |
-        cd pre-registration-booking-service
-        mvn -B package --file pom.xml -s $GITHUB_WORKSPACE/settings.xml
-     - name: Publish the maven package
-       run: |
-        chmod +x ./deploy.sh
-        cd pre-registration-booking-service && mvn deploy -DskipTests -s $GITHUB_WORKSPACE/settings.xml  -f pom.xml
-       env:
-        GITHUB_TOKEN: ${{ secrets.access_token }}
         GPG_TTY: $(tty)
      - name: Analyze with SonarCloud
        run: |
@@ -161,7 +107,7 @@
         mvn -B verify sonar:sonar -Dsonar.projectKey=${{ secrets.PROJECT_KEY }} -Dsonar.organization=${{ secrets.ORG_KEY }} -Dsonar.host.url=https://sonarcloud.io -Dsonar.login=${{ secrets.SONAR_TOKEN }}
        env:
         GITHUB_TOKEN: ${{ secrets.GITHUB_TOKEN }}
-        SONAR_TOKEN: ${{ secrets.SONAR_TOKEN }}    
+        SONAR_TOKEN: ${{ secrets.SONAR_TOKEN }}
 
 
   docker-pre-registration-booking-service:
@@ -189,23 +135,23 @@
         id: getPomVersion
         uses: mavrosxristoforos/get-xml-info@1.0
         with:
-          xml-file: ./${{ env.SERVICE_LOCATION }}/pom.xml 
-          xpath: /*[local-name()="project"]/*[local-name()="version"] 
-      
+          xml-file: ./${{ env.SERVICE_LOCATION }}/pom.xml
+          xpath: /*[local-name()="project"]/*[local-name()="version"]
+
       - name: Unzip and extract the pre-registration-booking-service
         run: unzip -uj "release.zip" "${{ env.SERVICE_LOCATION }}/target/*" -d "./${{ env.SERVICE_LOCATION }}/target"
-      
+
       - name: Build image
         run: |
           cd "./${{env.SERVICE_LOCATION}}"
           docker build . --file Dockerfile --tag ${{ env.SERVICE_NAME }}
       - name: Log into registry
         run: echo "${{ secrets.release_docker_hub }}" | docker login -u ${{ secrets.actor_docker_hub }} --password-stdin
-        
+
       - name: Push image
         run: |
           IMAGE_ID=$NAMESPACE/$SERVICE_NAME
-          
+
           # Change all uppercase to lowercase
           IMAGE_ID=$(echo $IMAGE_ID | tr '[A-Z]' '[a-z]')
           echo "push version ${{steps.getPomVersion.outputs.info}}"

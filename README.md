--- conflicted
+++ resolved
@@ -1,7 +1,2 @@
-<<<<<<< HEAD
-# mosip-platform-ext
-Country-specific MOSIP repository
-=======
 # mosip-platform-ext-mt
-This repository contains customized implemetations of Country-specific modules developed for MOSIP.
->>>>>>> ea745978
+This open-source repository contains customized implementations of Country-specific modules developed for MOSIP.